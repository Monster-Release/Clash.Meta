package tunnel

import (
	"context"
	"fmt"
	"net"
	"path/filepath"
	"runtime"
	"strconv"
	"sync"
	"time"

	"github.com/Dreamacro/clash/adapter/inbound"
	"github.com/Dreamacro/clash/component/nat"
	P "github.com/Dreamacro/clash/component/process"
	"github.com/Dreamacro/clash/component/resolver"
	C "github.com/Dreamacro/clash/constant"
	"github.com/Dreamacro/clash/constant/provider"
	icontext "github.com/Dreamacro/clash/context"
	"github.com/Dreamacro/clash/log"
	"github.com/Dreamacro/clash/tunnel/statistic"
)

var (
	tcpQueue      = make(chan C.ConnContext, 200)
	udpQueue      = make(chan *inbound.PacketAdapter, 200)
	natTable      = nat.New()
	rules         []C.Rule
	proxies       = make(map[string]C.Proxy)
	providers     map[string]provider.ProxyProvider
	ruleProviders map[string]*provider.RuleProvider
	configMux     sync.RWMutex

	// Outbound Rule
	mode = Rule

	// default timeout for UDP session
	udpTimeout = 60 * time.Second
)

func init() {
	go process()
}

// TCPIn return fan-in queue
func TCPIn() chan<- C.ConnContext {
	return tcpQueue
}

// UDPIn return fan-in udp queue
func UDPIn() chan<- *inbound.PacketAdapter {
	return udpQueue
}

// Rules return all rules
func Rules() []C.Rule {
	return rules
}

// UpdateRules handle update rules
func UpdateRules(newRules []C.Rule, rp map[string]*provider.RuleProvider) {
	configMux.Lock()
	rules = newRules
	ruleProviders = rp
	configMux.Unlock()
}

// Proxies return all proxies
func Proxies() map[string]C.Proxy {
	return proxies
}

// Providers return all compatible providers
func Providers() map[string]provider.ProxyProvider {
	return providers
}

// RuleProviders return all loaded rule providers
func RuleProviders() map[string]*provider.RuleProvider {
	return ruleProviders
}

// UpdateProxies handle update proxies
func UpdateProxies(newProxies map[string]C.Proxy, newProviders map[string]provider.ProxyProvider) {
	configMux.Lock()
	proxies = newProxies
	providers = newProviders
	configMux.Unlock()
}

// Mode return current mode
func Mode() TunnelMode {
	return mode
}

// SetMode change the mode of tunnel
func SetMode(m TunnelMode) {
	mode = m
}

// processUDP starts a loop to handle udp packet
func processUDP() {
	queue := udpQueue
	for conn := range queue {
		handleUDPConn(conn)
	}
}

func process() {
	numUDPWorkers := 4
	if num := runtime.GOMAXPROCS(0); num > numUDPWorkers {
		numUDPWorkers = num
	}
	for i := 0; i < numUDPWorkers; i++ {
		go processUDP()
	}

	queue := tcpQueue
	for conn := range queue {
		go handleTCPConn(conn)
	}
}

func needLookupIP(metadata *C.Metadata) bool {
	return resolver.MappingEnabled() && metadata.Host == "" && metadata.DstIP != nil
}

func preHandleMetadata(metadata *C.Metadata) error {
	// handle IP string on host
	if ip := net.ParseIP(metadata.Host); ip != nil {
		metadata.DstIP = ip
		metadata.Host = ""
		if ip.To4() != nil {
			metadata.AddrType = C.AtypIPv4
		} else {
			metadata.AddrType = C.AtypIPv6
		}
	}

	// preprocess enhanced-mode metadata
	if needLookupIP(metadata) {
		host, exist := resolver.FindHostByIP(metadata.DstIP)
		if exist {
			metadata.Host = host
			metadata.AddrType = C.AtypDomainName
			metadata.DNSMode = C.DNSMapping
			if resolver.FakeIPEnabled() {
				metadata.DstIP = nil
				metadata.DNSMode = C.DNSFakeIP
			} else if node := resolver.DefaultHosts.Search(host); node != nil {
				// redir-host should lookup the hosts
				metadata.DstIP = node.Data.(net.IP)
			}
		} else if resolver.IsFakeIP(metadata.DstIP) {
			return fmt.Errorf("fake DNS record %s missing", metadata.DstIP)
		}
	}

	// pre resolve process name
	srcPort, err := strconv.Atoi(metadata.SrcPort)
	if err == nil && P.ShouldFindProcess(metadata) {
		path, err := P.FindProcessName(metadata.NetWork.String(), metadata.SrcIP, srcPort)
		if err != nil {
			log.Debugln("[Process] find process %s: %v", metadata.String(), err)
		} else {
			log.Debugln("[Process] %s from process %s", metadata.String(), path)
			metadata.Process = filepath.Base(path)
			metadata.ProcessPath = path
		}
	}

	return nil
}

func resolveMetadata(ctx C.PlainContext, metadata *C.Metadata) (proxy C.Proxy, rule C.Rule, err error) {
	switch mode {
	case Direct:
		proxy = proxies["DIRECT"]
	case Global:
		proxy = proxies["GLOBAL"]
	// Rule
	default:
		proxy, rule, err = match(metadata)
	}
	return
}

func handleUDPConn(packet *inbound.PacketAdapter) {
	metadata := packet.Metadata()
	if !metadata.Valid() {
		log.Warnln("[Metadata] not valid: %#v", metadata)
		return
	}

	// make a fAddr if request ip is fakeip
	var fAddr net.Addr
	if resolver.IsExistFakeIP(metadata.DstIP) {
		fAddr = metadata.UDPAddr()
	}

	if err := preHandleMetadata(metadata); err != nil {
		log.Debugln("[Metadata PreHandle] error: %s", err)
		return
	}

	key := packet.LocalAddr().String()

	handle := func() bool {
		pc := natTable.Get(key)
		if pc != nil {
			handleUDPToRemote(packet, pc, metadata)
			return true
		}
		return false
	}

	if handle() {
		return
	}

	lockKey := key + "-lock"
	cond, loaded := natTable.GetOrCreateLock(lockKey)

	go func() {
		if loaded {
			cond.L.Lock()
			cond.Wait()
			handle()
			cond.L.Unlock()
			return
		}

		defer func() {
			natTable.Delete(lockKey)
			cond.Broadcast()
		}()

		pCtx := icontext.NewPacketConnContext(metadata)
		proxy, rule, err := resolveMetadata(pCtx, metadata)
		if err != nil {
			log.Warnln("[UDP] Parse metadata failed: %s", err.Error())
			return
		}

		ctx, cancel := context.WithTimeout(context.Background(), C.DefaultUDPTimeout)
		defer cancel()
		rawPc, err := proxy.ListenPacketContext(ctx, metadata)
		if err != nil {
			if rule == nil {
				log.Warnln("[UDP] dial %s to %s error: %s", proxy.Name(), metadata.RemoteAddress(), err.Error())
			} else {
				log.Warnln("[UDP] dial %s (match %s/%s) to %s error: %s", proxy.Name(), rule.RuleType().String(), rule.Payload(), metadata.RemoteAddress(), err.Error())
			}
			return
		}
		pCtx.InjectPacketConn(rawPc)
		pc := statistic.NewUDPTracker(rawPc, statistic.DefaultManager, metadata, rule)

		switch true {
		case rule != nil:
<<<<<<< HEAD
			if rule.Payload() != "" {
				log.Infoln("[UDP] %s --> %s match %s using %s", metadata.SourceDetail(), metadata.RemoteAddress(), fmt.Sprintf("%s(%s)", rule.RuleType().String(), rule.Payload()), rawPc.Chains().String())
			} else {
				log.Infoln("[UDP] %s --> %s match %s using %s", metadata.SourceDetail(), metadata.RemoteAddress(), rule.Payload(), rawPc.Chains().String())
			}
		case mode == Script:
			log.Infoln("[UDP] %s --> %s using SCRIPT %s", metadata.SourceDetail(), metadata.RemoteAddress(), rawPc.Chains().String())
		case mode == Global:
			log.Infoln("[UDP] %s --> %s using GLOBAL", metadata.SourceDetail(), metadata.RemoteAddress())
		case mode == Direct:
			log.Infoln("[UDP] %s --> %s using DIRECT", metadata.SourceDetail(), metadata.RemoteAddress())
		default:
			log.Infoln("[UDP] %s --> %s doesn't match any rule using DIRECT", metadata.SourceDetail(), metadata.RemoteAddress())
=======
			log.Infoln("[UDP] %s(%s) --> %s match %s(%s) using %s", metadata.SourceAddress(), metadata.Process, metadata.RemoteAddress(), rule.RuleType().String(), rule.Payload(), rawPc.Chains().String())
		case mode == Global:
			log.Infoln("[UDP] %s(%s) --> %s using GLOBAL", metadata.SourceAddress(), metadata.Process, metadata.RemoteAddress())
		case mode == Direct:
			log.Infoln("[UDP] %s(%s) --> %s using DIRECT", metadata.SourceAddress(), metadata.Process, metadata.RemoteAddress())
		default:
			log.Infoln("[UDP] %s(%s) --> %s doesn't match any rule using DIRECT", metadata.SourceAddress(), metadata.Process, metadata.RemoteAddress())
>>>>>>> 9bab2c50
		}

		go handleUDPToLocal(packet.UDPPacket, pc, key, fAddr)

		natTable.Set(key, pc)
		handle()
	}()
}

func handleTCPConn(connCtx C.ConnContext) {
	defer connCtx.Conn().Close()

	metadata := connCtx.Metadata()
	if !metadata.Valid() {
		log.Warnln("[Metadata] not valid: %#v", metadata)
		return
	}

	if err := preHandleMetadata(metadata); err != nil {
		log.Debugln("[Metadata PreHandle] error: %s", err)
		return
	}

	proxy, rule, err := resolveMetadata(connCtx, metadata)
	if err != nil {
		log.Warnln("[Metadata] parse failed: %s", err.Error())
		return
	}

	ctx, cancel := context.WithTimeout(context.Background(), C.DefaultTCPTimeout)
	defer cancel()
	remoteConn, err := proxy.DialContext(ctx, metadata)
	if err != nil {
		if rule == nil {
			log.Warnln("[TCP] dial %s to %s error: %s", proxy.Name(), metadata.RemoteAddress(), err.Error())
		} else {
			log.Warnln("[TCP] dial %s (match %s/%s) to %s error: %s", proxy.Name(), rule.RuleType().String(), rule.Payload(), metadata.RemoteAddress(), err.Error())
		}
		return
	}
	remoteConn = statistic.NewTCPTracker(remoteConn, statistic.DefaultManager, metadata, rule)
	defer remoteConn.Close()

	switch true {
	case rule != nil:
<<<<<<< HEAD
		if rule.Payload() != "" {
			log.Infoln("[TCP] %s --> %s match %s using %s", metadata.SourceDetail(), metadata.RemoteAddress(), fmt.Sprintf("%s(%s)", rule.RuleType().String(), rule.Payload()), remoteConn.Chains().String())
		} else {
			log.Infoln("[TCP] %s --> %s match %s using %s", metadata.SourceDetail(), metadata.RemoteAddress(), rule.RuleType().String(), remoteConn.Chains().String())
		}
	case mode == Script:
		log.Infoln("[TCP] %s --> %s using SCRIPT %s", metadata.SourceDetail(), metadata.RemoteAddress(), remoteConn.Chains().String())
	case mode == Global:
		log.Infoln("[TCP] %s --> %s using GLOBAL", metadata.SourceDetail(), metadata.RemoteAddress())
	case mode == Direct:
		log.Infoln("[TCP] %s --> %s using DIRECT", metadata.SourceDetail(), metadata.RemoteAddress())
=======
		log.Infoln("[TCP] %s(%s) --> %s match %s(%s) using %s", metadata.SourceAddress(), metadata.Process, metadata.RemoteAddress(), rule.RuleType().String(), rule.Payload(), remoteConn.Chains().String())
	case mode == Global:
		log.Infoln("[TCP] %s(%s) --> %s using GLOBAL", metadata.SourceAddress(), metadata.Process, metadata.RemoteAddress())
	case mode == Direct:
		log.Infoln("[TCP] %s(%s) --> %s using DIRECT", metadata.SourceAddress(), metadata.Process, metadata.RemoteAddress())
>>>>>>> 9bab2c50
	default:
		log.Infoln("[TCP] %s(%s) --> %s doesn't match any rule using DIRECT", metadata.SourceAddress(), metadata.Process, metadata.RemoteAddress())
	}

	handleSocket(connCtx, remoteConn)
}

func shouldResolveIP(rule C.Rule, metadata *C.Metadata) bool {
	return rule.ShouldResolveIP() && metadata.Host != "" && metadata.DstIP == nil
}

func match(metadata *C.Metadata) (C.Proxy, C.Rule, error) {
	configMux.RLock()
	defer configMux.RUnlock()

	var resolved bool

	if node := resolver.DefaultHosts.Search(metadata.Host); node != nil {
		ip := node.Data.(net.IP)
		metadata.DstIP = ip
		resolved = true
	}

	for _, rule := range rules {
		if !resolved && shouldResolveIP(rule, metadata) {
			ip, err := resolver.ResolveIP(metadata.Host)
			if err != nil {
				log.Debugln("[DNS] resolve %s error: %s", metadata.Host, err.Error())
			} else {
				log.Debugln("[DNS] %s --> %s", metadata.Host, ip.String())
				metadata.DstIP = ip
			}
			resolved = true
		}

		if rule.Match(metadata) {
			adapter, ok := proxies[rule.Adapter()]
			if !ok {
				continue
			}

			if metadata.NetWork == C.UDP && !adapter.SupportUDP() {
				log.Debugln("%s UDP is not supported", adapter.Name())
				continue
			}

			extra := rule.RuleExtra()
			if extra != nil {
				if extra.NotMatchNetwork(metadata.NetWork) {
					continue
				}

				if extra.NotMatchSourceIP(metadata.SrcIP) {
					continue
				}

				if extra.NotMatchProcessName(metadata.Process) {
					continue
				}
			}

			return adapter, rule, nil
		}
	}

	return proxies["REJECT"], nil, nil
}<|MERGE_RESOLUTION|>--- conflicted
+++ resolved
@@ -258,7 +258,6 @@
 
 		switch true {
 		case rule != nil:
-<<<<<<< HEAD
 			if rule.Payload() != "" {
 				log.Infoln("[UDP] %s --> %s match %s using %s", metadata.SourceDetail(), metadata.RemoteAddress(), fmt.Sprintf("%s(%s)", rule.RuleType().String(), rule.Payload()), rawPc.Chains().String())
 			} else {
@@ -272,15 +271,6 @@
 			log.Infoln("[UDP] %s --> %s using DIRECT", metadata.SourceDetail(), metadata.RemoteAddress())
 		default:
 			log.Infoln("[UDP] %s --> %s doesn't match any rule using DIRECT", metadata.SourceDetail(), metadata.RemoteAddress())
-=======
-			log.Infoln("[UDP] %s(%s) --> %s match %s(%s) using %s", metadata.SourceAddress(), metadata.Process, metadata.RemoteAddress(), rule.RuleType().String(), rule.Payload(), rawPc.Chains().String())
-		case mode == Global:
-			log.Infoln("[UDP] %s(%s) --> %s using GLOBAL", metadata.SourceAddress(), metadata.Process, metadata.RemoteAddress())
-		case mode == Direct:
-			log.Infoln("[UDP] %s(%s) --> %s using DIRECT", metadata.SourceAddress(), metadata.Process, metadata.RemoteAddress())
-		default:
-			log.Infoln("[UDP] %s(%s) --> %s doesn't match any rule using DIRECT", metadata.SourceAddress(), metadata.Process, metadata.RemoteAddress())
->>>>>>> 9bab2c50
 		}
 
 		go handleUDPToLocal(packet.UDPPacket, pc, key, fAddr)
@@ -326,7 +316,6 @@
 
 	switch true {
 	case rule != nil:
-<<<<<<< HEAD
 		if rule.Payload() != "" {
 			log.Infoln("[TCP] %s --> %s match %s using %s", metadata.SourceDetail(), metadata.RemoteAddress(), fmt.Sprintf("%s(%s)", rule.RuleType().String(), rule.Payload()), remoteConn.Chains().String())
 		} else {
@@ -338,15 +327,8 @@
 		log.Infoln("[TCP] %s --> %s using GLOBAL", metadata.SourceDetail(), metadata.RemoteAddress())
 	case mode == Direct:
 		log.Infoln("[TCP] %s --> %s using DIRECT", metadata.SourceDetail(), metadata.RemoteAddress())
-=======
-		log.Infoln("[TCP] %s(%s) --> %s match %s(%s) using %s", metadata.SourceAddress(), metadata.Process, metadata.RemoteAddress(), rule.RuleType().String(), rule.Payload(), remoteConn.Chains().String())
-	case mode == Global:
-		log.Infoln("[TCP] %s(%s) --> %s using GLOBAL", metadata.SourceAddress(), metadata.Process, metadata.RemoteAddress())
-	case mode == Direct:
-		log.Infoln("[TCP] %s(%s) --> %s using DIRECT", metadata.SourceAddress(), metadata.Process, metadata.RemoteAddress())
->>>>>>> 9bab2c50
 	default:
-		log.Infoln("[TCP] %s(%s) --> %s doesn't match any rule using DIRECT", metadata.SourceAddress(), metadata.Process, metadata.RemoteAddress())
+		log.Infoln("[TCP] %s --> %s doesn't match any rule using DIRECT", metadata.SourceAddress(), metadata.RemoteAddress())
 	}
 
 	handleSocket(connCtx, remoteConn)
@@ -386,6 +368,10 @@
 				continue
 			}
 
+			if adapter.Type() == C.Pass || (adapter.Unwrap(metadata) != nil && adapter.Unwrap(metadata).Type() == C.Pass) {
+				continue
+			}
+
 			if metadata.NetWork == C.UDP && !adapter.SupportUDP() {
 				log.Debugln("%s UDP is not supported", adapter.Name())
 				continue
