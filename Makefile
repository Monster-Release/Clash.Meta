NAME=Clash.Meta
BINDIR=bin
<<<<<<< HEAD
BRANCH=$(shell git rev-parse --abbrev-ref HEAD)
VERSION=alpha-$(shell git rev-parse --short HEAD)
=======
VERSION=$(shell git describe --tags --always 2>/dev/null ||  date +%F)
>>>>>>> 8d0ae428
BUILDTIME=$(shell date -u)
GOBUILD=CGO_ENABLED=0 go build -trimpath -ldflags '-X "github.com/Dreamacro/clash/constant.Version=$(VERSION)" \
		-X "github.com/Dreamacro/clash/constant.BuildTime=$(BUILDTIME)" \
		-w -s -buildid='

PLATFORM_LIST = \
	darwin-amd64 \
	darwin-arm64 \
	linux-amd64 \
	linux-armv5 \
	linux-armv6 \
	linux-armv7 \
<<<<<<< HEAD
	linux-armv8 \
	linux-mips64 \
	linux-mips64le \
=======
	linux-arm64 \
>>>>>>> 8d0ae428
	linux-mips-softfloat \
	linux-mips-hardfloat \
	linux-mipsle-softfloat \
	linux-mipsle-hardfloat \
	android-armv8 \
	freebsd-386 \
	freebsd-amd64 \
	freebsd-arm64


WINDOWS_ARCH_LIST = \
	windows-386 \
	windows-amd64 \
	windows-arm64 \
    windows-arm32v7


all:linux-amd64\
	linux-armv7\
	darwin-amd64 darwin-arm64\
 	windows-amd64 windows-386 \
 	linux-mips-hardfloat linux-mips-softfloat linux-mips64 linux-mips64le linux-mipsle-hardfloat linux-mipsle-softfloat# Most used

docker:
	GOAMD64=v3 $(GOBUILD) -o $(BINDIR)/$(NAME)-$@

darwin-amd64:
	GOARCH=amd64 GOOS=darwin GOAMD64=v3 $(GOBUILD) -o $(BINDIR)/$(NAME)-$@

darwin-arm64:
	GOARCH=arm64 GOOS=darwin $(GOBUILD) -o $(BINDIR)/$(NAME)-$@

linux-386:
	GOARCH=386 GOOS=linux $(GOBUILD) -o $(BINDIR)/$(NAME)-$@

linux-amd64:
	GOARCH=amd64 GOOS=linux GOAMD64=v3 $(GOBUILD) -o $(BINDIR)/$(NAME)-$@

linux-amd64-AutoIptables:
	GOARCH=amd64 GOOS=linux $(GOBUILDOP) -o $(BINDIR)/$(NAME)-$@

linux-arm64:
	GOARCH=arm64 GOOS=linux $(GOBUILD) -o $(BINDIR)/$(NAME)-$@

linux-armv5:
	GOARCH=arm GOOS=linux GOARM=5 $(GOBUILD) -o $(BINDIR)/$(NAME)-$@

linux-armv6:
	GOARCH=arm GOOS=linux GOARM=6 $(GOBUILD) -o $(BINDIR)/$(NAME)-$@

linux-armv7:
	GOARCH=arm GOOS=linux GOARM=7 $(GOBUILD) -o $(BINDIR)/$(NAME)-$@

linux-arm64:
	GOARCH=arm64 GOOS=linux $(GOBUILD) -o $(BINDIR)/$(NAME)-$@

linux-mips-softfloat:
	GOARCH=mips GOMIPS=softfloat GOOS=linux $(GOBUILD) -o $(BINDIR)/$(NAME)-$@

linux-mips-hardfloat:
	GOARCH=mips GOMIPS=hardfloat GOOS=linux $(GOBUILD) -o $(BINDIR)/$(NAME)-$@

linux-mipsle-softfloat:
	GOARCH=mipsle GOMIPS=softfloat GOOS=linux $(GOBUILD) -o $(BINDIR)/$(NAME)-$@

linux-mipsle-hardfloat:
	GOARCH=mipsle GOMIPS=hardfloat GOOS=linux $(GOBUILD) -o $(BINDIR)/$(NAME)-$@

linux-mips64:
	GOARCH=mips64 GOOS=linux $(GOBUILD) -o $(BINDIR)/$(NAME)-$@

linux-mips64le:
	GOARCH=mips64le GOOS=linux $(GOBUILD) -o $(BINDIR)/$(NAME)-$@

android-armv8:
	GOARCH=arm64 GOOS=android $(GOBUILD) -o $(BINDIR)/$(NAME)-$@

freebsd-386:
	GOARCH=386 GOOS=freebsd $(GOBUILD) -o $(BINDIR)/$(NAME)-$@

freebsd-amd64:
	GOARCH=amd64 GOOS=freebsd GOAMD64=v3 $(GOBUILD) -o $(BINDIR)/$(NAME)-$@

freebsd-arm64:
	GOARCH=arm64 GOOS=freebsd $(GOBUILD) -o $(BINDIR)/$(NAME)-$@

windows-386:
	GOARCH=386 GOOS=windows $(GOBUILD) -o $(BINDIR)/$(NAME)-$@.exe

windows-amd64:
	GOARCH=amd64 GOOS=windows GOAMD64=v3 $(GOBUILD) -o $(BINDIR)/$(NAME)-$@.exe

windows-arm64:
	GOARCH=arm64 GOOS=windows $(GOBUILD) -o $(BINDIR)/$(NAME)-$@.exe

windows-arm32v7:
	GOARCH=arm GOOS=windows GOARM=7 $(GOBUILD) -o $(BINDIR)/$(NAME)-$@.exe

gz_releases=$(addsuffix .gz, $(PLATFORM_LIST))
zip_releases=$(addsuffix .zip, $(WINDOWS_ARCH_LIST))

$(gz_releases): %.gz : %
	chmod +x $(BINDIR)/$(NAME)-$(basename $@)
	gzip -f -S -$(VERSION).gz $(BINDIR)/$(NAME)-$(basename $@)

$(zip_releases): %.zip : %
	zip -m -j $(BINDIR)/$(NAME)-$(basename $@)-$(VERSION).zip $(BINDIR)/$(NAME)-$(basename $@).exe

all-arch: $(PLATFORM_LIST) $(WINDOWS_ARCH_LIST)

releases: $(gz_releases) $(zip_releases)
<<<<<<< HEAD
=======

vet:
	go vet ./...

lint:
	golangci-lint run ./...

>>>>>>> 8d0ae428
clean:
	rm -rf $(BINDIR)/*<|MERGE_RESOLUTION|>--- conflicted
+++ resolved
@@ -1,11 +1,7 @@
 NAME=Clash.Meta
 BINDIR=bin
-<<<<<<< HEAD
 BRANCH=$(shell git rev-parse --abbrev-ref HEAD)
 VERSION=alpha-$(shell git rev-parse --short HEAD)
-=======
-VERSION=$(shell git describe --tags --always 2>/dev/null ||  date +%F)
->>>>>>> 8d0ae428
 BUILDTIME=$(shell date -u)
 GOBUILD=CGO_ENABLED=0 go build -trimpath -ldflags '-X "github.com/Dreamacro/clash/constant.Version=$(VERSION)" \
 		-X "github.com/Dreamacro/clash/constant.BuildTime=$(BUILDTIME)" \
@@ -18,13 +14,9 @@
 	linux-armv5 \
 	linux-armv6 \
 	linux-armv7 \
-<<<<<<< HEAD
-	linux-armv8 \
+	linux-arm64 \
 	linux-mips64 \
 	linux-mips64le \
-=======
-	linux-arm64 \
->>>>>>> 8d0ae428
 	linux-mips-softfloat \
 	linux-mips-hardfloat \
 	linux-mipsle-softfloat \
@@ -34,20 +26,15 @@
 	freebsd-amd64 \
 	freebsd-arm64
 
-
 WINDOWS_ARCH_LIST = \
 	windows-386 \
 	windows-amd64 \
 	windows-arm64 \
     windows-arm32v7
 
-
-all:linux-amd64\
-	linux-armv7\
+all:linux-amd64 linux-arm64\
 	darwin-amd64 darwin-arm64\
- 	windows-amd64 windows-386 \
- 	linux-mips-hardfloat linux-mips-softfloat linux-mips64 linux-mips64le linux-mipsle-hardfloat linux-mipsle-softfloat# Most used
-
+ 	windows-amd64 windows-arm64 \
 docker:
 	GOAMD64=v3 $(GOBUILD) -o $(BINDIR)/$(NAME)-$@
 
@@ -62,9 +49,6 @@
 
 linux-amd64:
 	GOARCH=amd64 GOOS=linux GOAMD64=v3 $(GOBUILD) -o $(BINDIR)/$(NAME)-$@
-
-linux-amd64-AutoIptables:
-	GOARCH=amd64 GOOS=linux $(GOBUILDOP) -o $(BINDIR)/$(NAME)-$@
 
 linux-arm64:
 	GOARCH=arm64 GOOS=linux $(GOBUILD) -o $(BINDIR)/$(NAME)-$@
@@ -99,7 +83,7 @@
 linux-mips64le:
 	GOARCH=mips64le GOOS=linux $(GOBUILD) -o $(BINDIR)/$(NAME)-$@
 
-android-armv8:
+android-arm64:
 	GOARCH=arm64 GOOS=android $(GOBUILD) -o $(BINDIR)/$(NAME)-$@
 
 freebsd-386:
@@ -136,8 +120,6 @@
 all-arch: $(PLATFORM_LIST) $(WINDOWS_ARCH_LIST)
 
 releases: $(gz_releases) $(zip_releases)
-<<<<<<< HEAD
-=======
 
 vet:
 	go vet ./...
@@ -145,6 +127,5 @@
 lint:
 	golangci-lint run ./...
 
->>>>>>> 8d0ae428
 clean:
-	rm -rf $(BINDIR)/*+	rm $(BINDIR)/*