--- conflicted
+++ resolved
@@ -55,8 +55,6 @@
 			udp:  true,
 		},
 	}
-<<<<<<< HEAD
-=======
 }
 
 func NewPass() *Direct {
@@ -67,5 +65,4 @@
 			udp:  true,
 		},
 	}
->>>>>>> 591ee119
 }