package main

import (
	"flag"
	"fmt"
	"os"
	"os/signal"
	"path/filepath"
	"runtime"
	"syscall"

	"github.com/Dreamacro/clash/config"
	C "github.com/Dreamacro/clash/constant"
	"github.com/Dreamacro/clash/hub"
	"github.com/Dreamacro/clash/hub/executor"
	"github.com/Dreamacro/clash/log"

	"go.uber.org/automaxprocs/maxprocs"
)

var (
	flagset            map[string]bool
	version            bool
	testConfig         bool
	geodataMode        bool
	homeDir            string
	configFile         string
	externalUI         string
	externalController string
	secret             string
)

func init() {
	flag.StringVar(&homeDir, "d", "", "set configuration directory")
	flag.StringVar(&configFile, "f", "", "specify configuration file")
	flag.StringVar(&externalUI, "ext-ui", "", "override external ui directory")
	flag.StringVar(&externalController, "ext-ctl", "", "override external controller address")
	flag.StringVar(&secret, "secret", "", "override secret for RESTful API")
	flag.BoolVar(&geodataMode, "m", false, "set geodata mode")
	flag.BoolVar(&version, "v", false, "show current version of clash")
	flag.BoolVar(&testConfig, "t", false, "test configuration and exit")
	flag.Parse()

	flagset = map[string]bool{}
	flag.Visit(func(f *flag.Flag) {
		flagset[f.Name] = true
	})
}

func main() {
	_, _ = maxprocs.Set(maxprocs.Logger(func(string, ...any) {}))
	if version {
<<<<<<< HEAD
		fmt.Printf("Clash Meta %s %s %s with %s %s\n", C.Version, runtime.GOOS, runtime.GOARCH, runtime.Version(), C.BuildTime)
=======
		fmt.Printf("Clash with tun deveice %s %s %s with %s %s\n", C.Version, runtime.GOOS, runtime.GOARCH, runtime.Version(), C.BuildTime)
>>>>>>> ac4cde14
		return
	}

	if homeDir != "" {
		if !filepath.IsAbs(homeDir) {
			currentDir, _ := os.Getwd()
			homeDir = filepath.Join(currentDir, homeDir)
		}
		C.SetHomeDir(homeDir)
	}

	if configFile != "" {
		if !filepath.IsAbs(configFile) {
			currentDir, _ := os.Getwd()
			configFile = filepath.Join(currentDir, configFile)
		}
		C.SetConfig(configFile)
	} else {
		configFile = filepath.Join(C.Path.HomeDir(), C.Path.Config())
		C.SetConfig(configFile)
	}

	if geodataMode {
		C.GeodataMode = true
	}

	if err := config.Init(C.Path.HomeDir()); err != nil {
		log.Fatalln("Initial configuration directory error: %s", err.Error())
	}

	if testConfig {
		if _, err := executor.Parse(); err != nil {
			log.Errorln(err.Error())
			fmt.Printf("configuration file %s test failed\n", C.Path.Config())
			os.Exit(1)
		}
		fmt.Printf("configuration file %s test is successful\n", C.Path.Config())
		return
	}

	var options []hub.Option
	if flagset["ext-ui"] {
		options = append(options, hub.WithExternalUI(externalUI))
	}
	if flagset["ext-ctl"] {
		options = append(options, hub.WithExternalController(externalController))
	}
	if flagset["secret"] {
		options = append(options, hub.WithSecret(secret))
	}

	if err := hub.Parse(options...); err != nil {
		log.Fatalln("Parse config error: %s", err.Error())
	}

	sigCh := make(chan os.Signal, 1)
	signal.Notify(sigCh, syscall.SIGHUP, syscall.SIGINT, syscall.SIGTERM)
	<-sigCh

	// cleanup
	log.Warnln("Clash cleanup")
	hub.Cleanup()

	log.Warnln("Clash shutting down")
}<|MERGE_RESOLUTION|>--- conflicted
+++ resolved
@@ -50,11 +50,7 @@
 func main() {
 	_, _ = maxprocs.Set(maxprocs.Logger(func(string, ...any) {}))
 	if version {
-<<<<<<< HEAD
 		fmt.Printf("Clash Meta %s %s %s with %s %s\n", C.Version, runtime.GOOS, runtime.GOARCH, runtime.Version(), C.BuildTime)
-=======
-		fmt.Printf("Clash with tun deveice %s %s %s with %s %s\n", C.Version, runtime.GOOS, runtime.GOARCH, runtime.Version(), C.BuildTime)
->>>>>>> ac4cde14
 		return
 	}
 
