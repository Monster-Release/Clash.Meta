package dns

import (
	"context"
	"errors"
	"fmt"
	"math/rand"
	"net"
	"strings"
	"time"

	"github.com/Dreamacro/clash/common/cache"
	"github.com/Dreamacro/clash/common/picker"
	"github.com/Dreamacro/clash/component/fakeip"
	"github.com/Dreamacro/clash/component/geodata/router"
	"github.com/Dreamacro/clash/component/resolver"
	"github.com/Dreamacro/clash/component/trie"
	C "github.com/Dreamacro/clash/constant"

	D "github.com/miekg/dns"
	"golang.org/x/sync/singleflight"
)

type dnsClient interface {
	Exchange(m *D.Msg) (msg *D.Msg, err error)
	ExchangeContext(ctx context.Context, m *D.Msg) (msg *D.Msg, err error)
}

type result struct {
	Msg   *D.Msg
	Error error
}

type Resolver struct {
	ipv6                  bool
	hosts                 *trie.DomainTrie
	main                  []dnsClient
	fallback              []dnsClient
	fallbackDomainFilters []fallbackDomainFilter
	fallbackIPFilters     []fallbackIPFilter
	group                 singleflight.Group
	lruCache              *cache.LruCache
	policy                *trie.DomainTrie
}

// ResolveIP request with TypeA and TypeAAAA, priority return TypeA
func (r *Resolver) ResolveIP(host string) (ip net.IP, err error) {
	ch := make(chan net.IP, 1)
	go func() {
		defer close(ch)
		ip, err := r.resolveIP(host, D.TypeAAAA)
		if err != nil {
			return
		}
		ch <- ip
	}()

	ip, err = r.resolveIP(host, D.TypeA)
	if err == nil {
		return
	}

	ip, open := <-ch
	if !open {
		return nil, resolver.ErrIPNotFound
	}

	return ip, nil
}

// ResolveIPv4 request with TypeA
func (r *Resolver) ResolveIPv4(host string) (ip net.IP, err error) {
	return r.resolveIP(host, D.TypeA)
}

// ResolveIPv6 request with TypeAAAA
func (r *Resolver) ResolveIPv6(host string) (ip net.IP, err error) {
	return r.resolveIP(host, D.TypeAAAA)
}

func (r *Resolver) shouldIPFallback(ip net.IP) bool {
	for _, filter := range r.fallbackIPFilters {
		if filter.Match(ip) {
			return true
		}
	}
	return false
}

// Exchange a batch of dns request, and it use cache
func (r *Resolver) Exchange(m *D.Msg) (msg *D.Msg, err error) {
	return r.ExchangeContext(context.Background(), m)
}

// ExchangeContext a batch of dns request with context.Context, and it use cache
func (r *Resolver) ExchangeContext(ctx context.Context, m *D.Msg) (msg *D.Msg, err error) {
	if len(m.Question) == 0 {
		return nil, errors.New("should have one question at least")
	}

	q := m.Question[0]
	cache, expireTime, hit := r.lruCache.GetWithExpire(q.String())
	if hit {
		now := time.Now()
		msg = cache.(*D.Msg).Copy()
		if expireTime.Before(now) {
			setMsgTTL(msg, uint32(1)) // Continue fetch
			go r.exchangeWithoutCache(ctx, m)
		} else {
			setMsgTTL(msg, uint32(time.Until(expireTime).Seconds()))
		}
		return
	}
	return r.exchangeWithoutCache(ctx, m)
}

// ExchangeWithoutCache a batch of dns request, and it do NOT GET from cache
func (r *Resolver) exchangeWithoutCache(ctx context.Context, m *D.Msg) (msg *D.Msg, err error) {
	q := m.Question[0]

	ret, err, shared := r.group.Do(q.String(), func() (result any, err error) {
		defer func() {
			if err != nil {
				return
			}

			msg := result.(*D.Msg)

			putMsgToCache(r.lruCache, q.String(), msg)
		}()

		isIPReq := isIPRequest(q)
		if isIPReq {
			return r.ipExchange(ctx, m)
		}

		if matched := r.matchPolicy(m); len(matched) != 0 {
			return r.batchExchange(ctx, matched, m)
		}
		return r.batchExchange(ctx, r.main, m)
	})

	if err == nil {
		msg = ret.(*D.Msg)
		if shared {
			msg = msg.Copy()
		}
	}

	return
}

func (r *Resolver) batchExchange(ctx context.Context, clients []dnsClient, m *D.Msg) (*D.Msg, error) {
	fast, ctx := picker.WithTimeout(ctx, resolver.DefaultDNSTimeout)
	for _, client := range clients {
		r := client
		fast.Go(func() (any, error) {
			m, err := r.ExchangeContext(ctx, m)
			if err != nil {
				return nil, err
			} else if m.Rcode == D.RcodeServerFailure || m.Rcode == D.RcodeRefused {
				return nil, errors.New("server failure")
			}
			return m, nil
		})
	}

	elm := fast.Wait()
	if elm == nil {
		err := errors.New("all DNS requests failed")
		if fErr := fast.Error(); fErr != nil {
			err = fmt.Errorf("%w, first error: %s", err, fErr.Error())
		}
		return nil, err
	}

	msg := elm.(*D.Msg)
	return msg, nil
}

func (r *Resolver) matchPolicy(m *D.Msg) []dnsClient {
	if r.policy == nil {
		return nil
	}

	domain := r.msgToDomain(m)
	if domain == "" {
		return nil
	}

	record := r.policy.Search(domain)
	if record == nil {
		return nil
	}

	return record.Data.([]dnsClient)
}

func (r *Resolver) shouldOnlyQueryFallback(m *D.Msg) bool {
	if r.fallback == nil || len(r.fallbackDomainFilters) == 0 {
		return false
	}

	domain := r.msgToDomain(m)

	if domain == "" {
		return false
	}

	for _, df := range r.fallbackDomainFilters {
		if df.Match(domain) {
			return true
		}
	}

	return false
}

func (r *Resolver) ipExchange(ctx context.Context, m *D.Msg) (*D.Msg, error) {
	if matched := r.matchPolicy(m); len(matched) != 0 {
		res := <-r.asyncExchange(ctx, matched, m)
		return res.Msg, res.Error
	}

	onlyFallback := r.shouldOnlyQueryFallback(m)

	if onlyFallback {
		res := <-r.asyncExchange(ctx, r.fallback, m)
		return res.Msg, res.Error
	}

	msgCh := r.asyncExchange(ctx, r.main, m)

	if r.fallback == nil || len(r.fallback) == 0 { // directly return if no fallback servers are available
		res := <-msgCh
		return res.Msg, res.Error
	}

	res := <-msgCh
	if res.Error == nil {
		if ips := msgToIP(res.Msg); len(ips) != 0 {
			if !r.shouldIPFallback(ips[0]) {
				return res.Msg, res.Error // no need to wait for fallback result
			}
		}
	}

	res = <-r.asyncExchange(ctx, r.fallback, m)
<<<<<<< HEAD
	return res.Msg, res.Error
=======
	msg, err = res.Msg, res.Error
	return
>>>>>>> 8d0ae428
}

func (r *Resolver) resolveIP(host string, dnsType uint16) (ip net.IP, err error) {
	ip = net.ParseIP(host)
	if ip != nil {
		isIPv4 := ip.To4() != nil
		if dnsType == D.TypeAAAA && !isIPv4 {
			return ip, nil
		} else if dnsType == D.TypeA && isIPv4 {
			return ip, nil
		} else {
			return nil, resolver.ErrIPVersion
		}
	}

	query := &D.Msg{}
	query.SetQuestion(D.Fqdn(host), dnsType)

	msg, err := r.Exchange(query)
	if err != nil {
		return nil, err
	}

	ips := msgToIP(msg)
	ipLength := len(ips)
	if ipLength == 0 {
		return nil, resolver.ErrIPNotFound
	}

	ip = ips[rand.Intn(ipLength)]
	return
}

func (r *Resolver) msgToDomain(msg *D.Msg) string {
	if len(msg.Question) > 0 {
		return strings.TrimRight(msg.Question[0].Name, ".")
	}

	return ""
}

func (r *Resolver) asyncExchange(ctx context.Context, client []dnsClient, msg *D.Msg) <-chan *result {
	ch := make(chan *result, 1)
	go func() {
		res, err := r.batchExchange(ctx, client, msg)
		ch <- &result{Msg: res, Error: err}
	}()
	return ch
}

type NameServer struct {
	Net          string
	Addr         string
	Interface    string
	ProxyAdapter string
}

type FallbackFilter struct {
	GeoIP     bool
	GeoIPCode string
	IPCIDR    []*net.IPNet
	Domain    []string
	GeoSite   []*router.DomainMatcher
}

type Config struct {
	Main, Fallback []NameServer
	Default        []NameServer
	IPv6           bool
	EnhancedMode   C.DNSMode
	FallbackFilter FallbackFilter
	Pool           *fakeip.Pool
	Hosts          *trie.DomainTrie
	Policy         map[string]NameServer
}

func NewResolver(config Config) *Resolver {
	defaultResolver := &Resolver{
		main:     transform(config.Default, nil),
		lruCache: cache.NewLRUCache(cache.WithSize(4096), cache.WithStale(true)),
	}

	r := &Resolver{
		ipv6:     config.IPv6,
		main:     transform(config.Main, defaultResolver),
		lruCache: cache.NewLRUCache(cache.WithSize(4096), cache.WithStale(true)),
		hosts:    config.Hosts,
	}

	if len(config.Fallback) != 0 {
		r.fallback = transform(config.Fallback, defaultResolver)
	}

	if len(config.Policy) != 0 {
		r.policy = trie.New()
		for domain, nameserver := range config.Policy {
			r.policy.Insert(domain, transform([]NameServer{nameserver}, defaultResolver))
		}
	}

	fallbackIPFilters := []fallbackIPFilter{}
	if config.FallbackFilter.GeoIP {
		fallbackIPFilters = append(fallbackIPFilters, &geoipFilter{
			code: config.FallbackFilter.GeoIPCode,
		})
	}
	for _, ipnet := range config.FallbackFilter.IPCIDR {
		fallbackIPFilters = append(fallbackIPFilters, &ipnetFilter{ipnet: ipnet})
	}
	r.fallbackIPFilters = fallbackIPFilters

	fallbackDomainFilters := []fallbackDomainFilter{}
	if len(config.FallbackFilter.Domain) != 0 {
		fallbackDomainFilters = append(fallbackDomainFilters, NewDomainFilter(config.FallbackFilter.Domain))
<<<<<<< HEAD
	}

	if len(config.FallbackFilter.GeoSite) != 0 {
		fallbackDomainFilters = append(fallbackDomainFilters, &geoSiteFilter{
			matchers: config.FallbackFilter.GeoSite,
		})
=======
>>>>>>> 8d0ae428
	}
	r.fallbackDomainFilters = fallbackDomainFilters

	return r
}

<<<<<<< HEAD
=======
	if len(config.FallbackFilter.GeoSite) != 0 {
		fallbackDomainFilters = append(fallbackDomainFilters, &geoSiteFilter{
			matchers: config.FallbackFilter.GeoSite,
		})
	}
	r.fallbackDomainFilters = fallbackDomainFilters

	return r
}

>>>>>>> 8d0ae428
func NewMainResolver(old *Resolver) *Resolver {
	r := &Resolver{
		ipv6:     old.ipv6,
		main:     old.main,
		lruCache: old.lruCache,
		hosts:    old.hosts,
		policy:   old.policy,
	}
	return r
}<|MERGE_RESOLUTION|>--- conflicted
+++ resolved
@@ -150,7 +150,7 @@
 	return
 }
 
-func (r *Resolver) batchExchange(ctx context.Context, clients []dnsClient, m *D.Msg) (*D.Msg, error) {
+func (r *Resolver) batchExchange(ctx context.Context, clients []dnsClient, m *D.Msg) (msg *D.Msg, err error) {
 	fast, ctx := picker.WithTimeout(ctx, resolver.DefaultDNSTimeout)
 	for _, client := range clients {
 		r := client
@@ -174,8 +174,8 @@
 		return nil, err
 	}
 
-	msg := elm.(*D.Msg)
-	return msg, nil
+	msg = elm.(*D.Msg)
+	return
 }
 
 func (r *Resolver) matchPolicy(m *D.Msg) []dnsClient {
@@ -216,7 +216,7 @@
 	return false
 }
 
-func (r *Resolver) ipExchange(ctx context.Context, m *D.Msg) (*D.Msg, error) {
+func (r *Resolver) ipExchange(ctx context.Context, m *D.Msg) (msg *D.Msg, err error) {
 	if matched := r.matchPolicy(m); len(matched) != 0 {
 		res := <-r.asyncExchange(ctx, matched, m)
 		return res.Msg, res.Error
@@ -233,25 +233,23 @@
 
 	if r.fallback == nil || len(r.fallback) == 0 { // directly return if no fallback servers are available
 		res := <-msgCh
-		return res.Msg, res.Error
+		msg, err = res.Msg, res.Error
+		return
 	}
 
 	res := <-msgCh
 	if res.Error == nil {
 		if ips := msgToIP(res.Msg); len(ips) != 0 {
 			if !r.shouldIPFallback(ips[0]) {
-				return res.Msg, res.Error // no need to wait for fallback result
+				msg, err = res.Msg, res.Error // no need to wait for fallback result
+				return
 			}
 		}
 	}
 
 	res = <-r.asyncExchange(ctx, r.fallback, m)
-<<<<<<< HEAD
-	return res.Msg, res.Error
-=======
 	msg, err = res.Msg, res.Error
 	return
->>>>>>> 8d0ae428
 }
 
 func (r *Resolver) resolveIP(host string, dnsType uint16) (ip net.IP, err error) {
@@ -366,34 +364,18 @@
 	fallbackDomainFilters := []fallbackDomainFilter{}
 	if len(config.FallbackFilter.Domain) != 0 {
 		fallbackDomainFilters = append(fallbackDomainFilters, NewDomainFilter(config.FallbackFilter.Domain))
-<<<<<<< HEAD
 	}
 
 	if len(config.FallbackFilter.GeoSite) != 0 {
 		fallbackDomainFilters = append(fallbackDomainFilters, &geoSiteFilter{
 			matchers: config.FallbackFilter.GeoSite,
 		})
-=======
->>>>>>> 8d0ae428
 	}
 	r.fallbackDomainFilters = fallbackDomainFilters
 
 	return r
 }
 
-<<<<<<< HEAD
-=======
-	if len(config.FallbackFilter.GeoSite) != 0 {
-		fallbackDomainFilters = append(fallbackDomainFilters, &geoSiteFilter{
-			matchers: config.FallbackFilter.GeoSite,
-		})
-	}
-	r.fallbackDomainFilters = fallbackDomainFilters
-
-	return r
-}
-
->>>>>>> 8d0ae428
 func NewMainResolver(old *Resolver) *Resolver {
 	r := &Resolver{
 		ipv6:     old.ipv6,
