package dns

import (
	"context"
	"errors"
	"fmt"
	"math/rand"
	"net"
	"strings"
	"time"

	"github.com/Dreamacro/clash/common/cache"
	"github.com/Dreamacro/clash/common/picker"
	"github.com/Dreamacro/clash/component/fakeip"
	"github.com/Dreamacro/clash/component/geodata/router"
	"github.com/Dreamacro/clash/component/resolver"
	"github.com/Dreamacro/clash/component/trie"
	C "github.com/Dreamacro/clash/constant"

	D "github.com/miekg/dns"
	"golang.org/x/sync/singleflight"
)

type dnsClient interface {
	Exchange(m *D.Msg) (msg *D.Msg, err error)
	ExchangeContext(ctx context.Context, m *D.Msg) (msg *D.Msg, err error)
}

type result struct {
	Msg   *D.Msg
	Error error
}

type Resolver struct {
	ipv6                  bool
	hosts                 *trie.DomainTrie
	main                  []dnsClient
	fallback              []dnsClient
	fallbackDomainFilters []fallbackDomainFilter
	fallbackIPFilters     []fallbackIPFilter
	group                 singleflight.Group
	lruCache              *cache.LruCache
	policy                *trie.DomainTrie
	proxyServer           []dnsClient
}

// ResolveIP request with TypeA and TypeAAAA, priority return TypeA
func (r *Resolver) ResolveIP(host string) (ip net.IP, err error) {
	ch := make(chan net.IP, 1)
	go func() {
		defer close(ch)
		ip, err := r.resolveIP(host, D.TypeAAAA)
		if err != nil {
			return
		}
		ch <- ip
	}()

	ip, err = r.resolveIP(host, D.TypeA)
	if err == nil {
		return
	}

	ip, open := <-ch
	if !open {
		return nil, resolver.ErrIPNotFound
	}

	return ip, nil
}

// ResolveIPv4 request with TypeA
func (r *Resolver) ResolveIPv4(host string) (ip net.IP, err error) {
	return r.resolveIP(host, D.TypeA)
}

// ResolveIPv6 request with TypeAAAA
func (r *Resolver) ResolveIPv6(host string) (ip net.IP, err error) {
	return r.resolveIP(host, D.TypeAAAA)
}

func (r *Resolver) shouldIPFallback(ip net.IP) bool {
	for _, filter := range r.fallbackIPFilters {
		if filter.Match(ip) {
			return true
		}
	}
	return false
}

// Exchange a batch of dns request, and it use cache
func (r *Resolver) Exchange(m *D.Msg) (msg *D.Msg, err error) {
	return r.ExchangeContext(context.Background(), m)
}

// ExchangeContext a batch of dns request with context.Context, and it use cache
func (r *Resolver) ExchangeContext(ctx context.Context, m *D.Msg) (msg *D.Msg, err error) {
	if len(m.Question) == 0 {
		return nil, errors.New("should have one question at least")
	}

	q := m.Question[0]
	cache, expireTime, hit := r.lruCache.GetWithExpire(q.String())
	if hit {
		now := time.Now()
		msg = cache.(*D.Msg).Copy()
		if expireTime.Before(now) {
			setMsgTTL(msg, uint32(1)) // Continue fetch
			go r.exchangeWithoutCache(ctx, m)
		} else {
			setMsgTTL(msg, uint32(time.Until(expireTime).Seconds()))
		}
		return
	}
	return r.exchangeWithoutCache(ctx, m)
}

// ExchangeWithoutCache a batch of dns request, and it do NOT GET from cache
func (r *Resolver) exchangeWithoutCache(ctx context.Context, m *D.Msg) (msg *D.Msg, err error) {
	q := m.Question[0]

	ret, err, shared := r.group.Do(q.String(), func() (result any, err error) {
		defer func() {
			if err != nil {
				return
			}

			msg := result.(*D.Msg)

			putMsgToCache(r.lruCache, q.String(), msg)
		}()

		isIPReq := isIPRequest(q)
		if isIPReq {
			return r.ipExchange(ctx, m)
		}

		if matched := r.matchPolicy(m); len(matched) != 0 {
			return r.batchExchange(ctx, matched, m)
		}
		return r.batchExchange(ctx, r.main, m)
	})

	if err == nil {
		msg = ret.(*D.Msg)
		if shared {
			msg = msg.Copy()
		}
	}

	return
}

func (r *Resolver) batchExchange(ctx context.Context, clients []dnsClient, m *D.Msg) (msg *D.Msg, err error) {
	fast, ctx := picker.WithTimeout(ctx, resolver.DefaultDNSTimeout)
	for _, client := range clients {
		r := client
		fast.Go(func() (any, error) {
			m, err := r.ExchangeContext(ctx, m)
			if err != nil {
				return nil, err
			} else if m.Rcode == D.RcodeServerFailure || m.Rcode == D.RcodeRefused {
				return nil, errors.New("server failure")
			}
			return m, nil
		})
	}

	elm := fast.Wait()
	if elm == nil {
		err := errors.New("all DNS requests failed")
		if fErr := fast.Error(); fErr != nil {
			err = fmt.Errorf("%w, first error: %s", err, fErr.Error())
		}
		return nil, err
	}

	msg = elm.(*D.Msg)
	return
}

func (r *Resolver) matchPolicy(m *D.Msg) []dnsClient {
	if r.policy == nil {
		return nil
	}

	domain := r.msgToDomain(m)
	if domain == "" {
		return nil
	}

	record := r.policy.Search(domain)
	if record == nil {
		return nil
	}

	return record.Data.([]dnsClient)
}

func (r *Resolver) shouldOnlyQueryFallback(m *D.Msg) bool {
	if r.fallback == nil || len(r.fallbackDomainFilters) == 0 {
		return false
	}

	domain := r.msgToDomain(m)

	if domain == "" {
		return false
	}

	for _, df := range r.fallbackDomainFilters {
		if df.Match(domain) {
			return true
		}
	}

	return false
}

func (r *Resolver) ipExchange(ctx context.Context, m *D.Msg) (msg *D.Msg, err error) {
	if matched := r.matchPolicy(m); len(matched) != 0 {
		res := <-r.asyncExchange(ctx, matched, m)
		return res.Msg, res.Error
	}

	onlyFallback := r.shouldOnlyQueryFallback(m)

	if onlyFallback {
		res := <-r.asyncExchange(ctx, r.fallback, m)
		return res.Msg, res.Error
	}

	msgCh := r.asyncExchange(ctx, r.main, m)

	if r.fallback == nil || len(r.fallback) == 0 { // directly return if no fallback servers are available
		res := <-msgCh
		msg, err = res.Msg, res.Error
		return
	}

	res := <-msgCh
	if res.Error == nil {
		if ips := msgToIP(res.Msg); len(ips) != 0 {
			if !r.shouldIPFallback(ips[0]) {
				msg, err = res.Msg, res.Error // no need to wait for fallback result
				return
			}
		}
	}

	res = <-r.asyncExchange(ctx, r.fallback, m)
	msg, err = res.Msg, res.Error
	return
}

func (r *Resolver) resolveIP(host string, dnsType uint16) (ip net.IP, err error) {
	ip = net.ParseIP(host)
	if ip != nil {
		isIPv4 := ip.To4() != nil
		if dnsType == D.TypeAAAA && !isIPv4 {
			return ip, nil
		} else if dnsType == D.TypeA && isIPv4 {
			return ip, nil
		} else {
			return nil, resolver.ErrIPVersion
		}
	}

	query := &D.Msg{}
	query.SetQuestion(D.Fqdn(host), dnsType)

	msg, err := r.Exchange(query)
	if err != nil {
		return nil, err
	}

	ips := msgToIP(msg)
	ipLength := len(ips)
	if ipLength == 0 {
		return nil, resolver.ErrIPNotFound
	}

	ip = ips[rand.Intn(ipLength)]
	return
}

func (r *Resolver) msgToDomain(msg *D.Msg) string {
	if len(msg.Question) > 0 {
		return strings.TrimRight(msg.Question[0].Name, ".")
	}

	return ""
}

func (r *Resolver) asyncExchange(ctx context.Context, client []dnsClient, msg *D.Msg) <-chan *result {
	ch := make(chan *result, 1)
	go func() {
		res, err := r.batchExchange(ctx, client, msg)
		ch <- &result{Msg: res, Error: err}
	}()
	return ch
}

// HasProxyServer has proxy server dns client
func (r *Resolver) HasProxyServer() bool {
	return len(r.main) > 0
}

type NameServer struct {
	Net          string
	Addr         string
	Interface    string
	ProxyAdapter string
}

type FallbackFilter struct {
	GeoIP     bool
	GeoIPCode string
	IPCIDR    []*net.IPNet
	Domain    []string
	GeoSite   []*router.DomainMatcher
}

type Config struct {
	Main, Fallback []NameServer
	Default        []NameServer
	ProxyServer    []NameServer
	IPv6           bool
	EnhancedMode   C.DNSMode
	FallbackFilter FallbackFilter
	Pool           *fakeip.Pool
	Hosts          *trie.DomainTrie
	Policy         map[string]NameServer
}

func NewResolver(config Config) *Resolver {
	defaultResolver := &Resolver{
		main:     transform(config.Default, nil),
		lruCache: cache.NewLRUCache(cache.WithSize(4096), cache.WithStale(true)),
	}

	r := &Resolver{
		ipv6:     config.IPv6,
		main:     transform(config.Main, defaultResolver),
		lruCache: cache.NewLRUCache(cache.WithSize(4096), cache.WithStale(true)),
		hosts:    config.Hosts,
	}

	if len(config.Fallback) != 0 {
		r.fallback = transform(config.Fallback, defaultResolver)
	}

	if len(config.ProxyServer) != 0 {
		r.proxyServer = transform(config.ProxyServer, defaultResolver)
	}

	if len(config.Policy) != 0 {
		r.policy = trie.New()
		for domain, nameserver := range config.Policy {
			r.policy.Insert(domain, transform([]NameServer{nameserver}, defaultResolver))
		}
	}

	fallbackIPFilters := []fallbackIPFilter{}
	if config.FallbackFilter.GeoIP {
		fallbackIPFilters = append(fallbackIPFilters, &geoipFilter{
			code: config.FallbackFilter.GeoIPCode,
		})
	}
	for _, ipnet := range config.FallbackFilter.IPCIDR {
		fallbackIPFilters = append(fallbackIPFilters, &ipnetFilter{ipnet: ipnet})
	}
	r.fallbackIPFilters = fallbackIPFilters

	fallbackDomainFilters := []fallbackDomainFilter{}
	if len(config.FallbackFilter.Domain) != 0 {
		fallbackDomainFilters = append(fallbackDomainFilters, NewDomainFilter(config.FallbackFilter.Domain))
<<<<<<< HEAD
=======
	}

	if len(config.FallbackFilter.GeoSite) != 0 {
		fallbackDomainFilters = append(fallbackDomainFilters, &geoSiteFilter{
			matchers: config.FallbackFilter.GeoSite,
		})
>>>>>>> 9ff1f553
	}
	r.fallbackDomainFilters = fallbackDomainFilters

	return r
}

<<<<<<< HEAD
	if len(config.FallbackFilter.GeoSite) != 0 {
		fallbackDomainFilters = append(fallbackDomainFilters, &geoSiteFilter{
			matchers: config.FallbackFilter.GeoSite,
		})
	}
	r.fallbackDomainFilters = fallbackDomainFilters

	return r
}

func NewMainResolver(old *Resolver) *Resolver {
	r := &Resolver{
		ipv6:     old.ipv6,
		main:     old.main,
=======
func NewProxyServerHostResolver(old *Resolver) *Resolver {
	r := &Resolver{
		ipv6:     old.ipv6,
		main:     old.proxyServer,
>>>>>>> 9ff1f553
		lruCache: old.lruCache,
		hosts:    old.hosts,
		policy:   old.policy,
	}
	return r
}<|MERGE_RESOLUTION|>--- conflicted
+++ resolved
@@ -375,42 +375,22 @@
 	fallbackDomainFilters := []fallbackDomainFilter{}
 	if len(config.FallbackFilter.Domain) != 0 {
 		fallbackDomainFilters = append(fallbackDomainFilters, NewDomainFilter(config.FallbackFilter.Domain))
-<<<<<<< HEAD
-=======
 	}
 
 	if len(config.FallbackFilter.GeoSite) != 0 {
 		fallbackDomainFilters = append(fallbackDomainFilters, &geoSiteFilter{
 			matchers: config.FallbackFilter.GeoSite,
 		})
->>>>>>> 9ff1f553
 	}
 	r.fallbackDomainFilters = fallbackDomainFilters
 
 	return r
 }
 
-<<<<<<< HEAD
-	if len(config.FallbackFilter.GeoSite) != 0 {
-		fallbackDomainFilters = append(fallbackDomainFilters, &geoSiteFilter{
-			matchers: config.FallbackFilter.GeoSite,
-		})
-	}
-	r.fallbackDomainFilters = fallbackDomainFilters
-
-	return r
-}
-
-func NewMainResolver(old *Resolver) *Resolver {
-	r := &Resolver{
-		ipv6:     old.ipv6,
-		main:     old.main,
-=======
 func NewProxyServerHostResolver(old *Resolver) *Resolver {
 	r := &Resolver{
 		ipv6:     old.ipv6,
 		main:     old.proxyServer,
->>>>>>> 9ff1f553
 		lruCache: old.lruCache,
 		hosts:    old.hosts,
 		policy:   old.policy,
